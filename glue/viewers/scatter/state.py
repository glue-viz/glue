# -*- coding: utf-8 -*-

import numpy as np

from glue.core import BaseData, Subset

from glue.config import colormaps
from glue.viewers.matplotlib.state import (MatplotlibDataViewerState,
                                           MatplotlibLayerState,
                                           DeferredDrawCallbackProperty as DDCProperty,
                                           DeferredDrawSelectionCallbackProperty as DDSCProperty)
from glue.core.state_objects import StateAttributeLimitsHelper
from echo import keep_in_sync, delay_callback
from glue.core.data_combo_helper import ComponentIDComboHelper, ComboHelper
from glue.core.exceptions import IncompatibleAttribute

from matplotlib.projections import get_projection_names

__all__ = ['ScatterViewerState', 'ScatterLayerState', 'ScatterRegionLayerState']


class ScatterViewerState(MatplotlibDataViewerState):
    """
    A state class that includes all the attributes for a scatter viewer.
    """

    x_att = DDSCProperty(docstring='The attribute to show on the x-axis', default_index=0)
    y_att = DDSCProperty(docstring='The attribute to show on the y-axis', default_index=1)
    dpi = DDCProperty(72, docstring='The resolution (in dots per inch) of density maps, if present')
    plot_mode = DDSCProperty(docstring="Whether to plot the data in cartesian, polar or another projection")
    angle_unit = DDSCProperty(docstring="Whether to use radians or degrees for any angular coordinates")

    def __init__(self, **kwargs):

        super(ScatterViewerState, self).__init__()

        self.limits_cache = {}

        self.x_lim_helper = StateAttributeLimitsHelper(self, attribute='x_att',
                                                       lower='x_min', upper='x_max',
                                                       log='x_log', margin=0.04,
                                                       limits_cache=self.limits_cache)

        self.y_lim_helper = StateAttributeLimitsHelper(self, attribute='y_att',
                                                       lower='y_min', upper='y_max',
                                                       log='y_log', margin=0.04,
                                                       limits_cache=self.limits_cache)

        self.add_callback('layers', self._layers_changed)

        self.x_att_helper = ComponentIDComboHelper(self, 'x_att', pixel_coord=True, world_coord=True)
        self.y_att_helper = ComponentIDComboHelper(self, 'y_att', pixel_coord=True, world_coord=True)

        self.plot_mode_helper = ComboHelper(self, 'plot_mode')
        self.plot_mode_helper.choices = [proj for proj in get_projection_names() if proj not in ['3d', 'scatter_density']]
        self.plot_mode_helper.selection = 'rectilinear'

        self.angle_unit_helper = ComboHelper(self, 'angle_unit')
        self.angle_unit_helper.choices = ['radians', 'degrees']
        self.angle_unit_helper.selection = 'radians'

        self.update_from_dict(kwargs)

        self.add_callback('x_log', self._reset_x_limits)
        self.add_callback('y_log', self._reset_y_limits)

        if self.using_polar:
            self.full_circle()

    def _reset_x_limits(self, *args):
        if self.x_att is None:
            return
        self.x_lim_helper.percentile = 100
        self.x_lim_helper.update_values(force=True)

    def _reset_y_limits(self, *args):
        if self.y_att is None:
            return
        self.y_lim_helper.percentile = 100
        self.y_lim_helper.update_values(force=True)

    def reset_limits(self):
        if not self.using_polar:
            self._reset_x_limits()
        self._reset_y_limits()

    def flip_x(self):
        """
        Flip the x_min/x_max limits.
        """
        self.x_lim_helper.flip_limits()

    def flip_y(self):
        """
        Flip the y_min/y_max limits.
        """
        self.y_lim_helper.flip_limits()

    @property
    def using_rectilinear(self):
        return self.plot_mode == 'rectilinear'

    @property
    def using_polar(self):
        return self.plot_mode == 'polar'

    @property
    def using_full_sphere(self):
        return self.plot_mode in ['aitoff', 'hammer', 'mollweide', 'lambert']

    @property
    def using_degrees(self):
        return (self.using_polar or self.using_full_sphere) and self.angle_unit == 'degrees'

    @property
    def using_radians(self):
        return not self.using_rectilinear and self.angle_unit == 'radians'

    def full_circle(self):
        if not self.using_polar:
            return
        self.x_min = 0
        self.x_max = 2 * np.pi

    @property
    def x_categories(self):
        return self._categories(self.x_att)

    @property
    def y_categories(self):
        return self._categories(self.y_att)

    def _categories(self, cid):

        categories = []

        for layer_state in self.layers:

            if isinstance(layer_state.layer, BaseData):
                layer = layer_state.layer
            else:
                layer = layer_state.layer.data

            try:
                if layer.data.get_kind(cid) == 'categorical':
                    categories.append(layer.data.get_data(cid).categories)
            except IncompatibleAttribute:
                pass

        if len(categories) == 0:
            return None
        else:
            return np.unique(np.hstack(categories))

    @property
    def x_kinds(self):
        return self._component_kinds(self.x_att)

    @property
    def y_kinds(self):
        return self._component_kinds(self.y_att)

    def _component_kinds(self, cid):

        # Construct list of component kinds over all layers

        kinds = set()

        for layer_state in self.layers:

            if isinstance(layer_state.layer, BaseData):
                layer = layer_state.layer
            else:
                layer = layer_state.layer.data

            try:
                kinds.add(layer.data.get_kind(cid))
            except IncompatibleAttribute:
                pass

        return kinds

    def _layers_changed(self, *args):

        layers_data = self.layers_data
        layers_data_cache = getattr(self, '_layers_data_cache', [])

        if layers_data == layers_data_cache:
            return

        self.x_att_helper.set_multiple_data(self.layers_data)
        self.y_att_helper.set_multiple_data(self.layers_data)

        self._layers_data_cache = layers_data


def display_func_slow(x):
    if x == 'Linear':
        return 'Linear (WARNING: may be slow due to data size)'
    else:
        return x


class ScatterLayerState(MatplotlibLayerState):
    """
    A state class that includes all the attributes for layers in a scatter plot.
    """

    # Color

    cmap_mode = DDSCProperty(docstring="Whether to use color to encode an attribute")
    cmap_att = DDSCProperty(docstring="The attribute to use for the color")
    cmap_vmin = DDCProperty(docstring="The lower level for the colormap")
    cmap_vmax = DDCProperty(docstring="The upper level for the colormap")
    cmap = DDCProperty(docstring="The colormap to use (when in colormap mode)")

    # Points

    points_mode = DDSCProperty(docstring='Whether to use markers or a density map')

    # Markers

    markers_visible = DDCProperty(True, docstring="Whether to show markers")
    size = DDCProperty(docstring="The size of the markers")
    size_mode = DDSCProperty(docstring="Whether to use size to encode an attribute")
    size_att = DDSCProperty(docstring="The attribute to use for the size")
    size_vmin = DDCProperty(docstring="The lower level for the size mapping")
    size_vmax = DDCProperty(docstring="The upper level for the size mapping")
    size_scaling = DDCProperty(1, docstring="Relative scaling of the size")
    fill = DDCProperty(True, docstring="Whether to fill the markers")

    # Density map

    density_map = DDCProperty(False, docstring="Whether to show the points as a density map")
    stretch = DDSCProperty(default='log', docstring='The stretch used to render the layer, '
                                                    'which should be one of ``linear``, '
                                                    '``sqrt``, ``log``, or ``arcsinh``')
    density_contrast = DDCProperty(1, docstring="The dynamic range of the density map")

    # Note that we keep the dpi in the viewer state since we want it to always
    # be in sync between layers.

    # Line

    line_visible = DDCProperty(False, docstring="Whether to show a line connecting all positions")
    linewidth = DDCProperty(1, docstring="The line width")
    linestyle = DDSCProperty(docstring="The line style")

    # Errorbars

    xerr_visible = DDCProperty(False, docstring="Whether to show x error bars")
    yerr_visible = DDCProperty(False, docstring="Whether to show y error bars")
    xerr_att = DDSCProperty(docstring="The attribute to use for the x error bars")
    yerr_att = DDSCProperty(docstring="The attribute to use for the y error bars")

    # Vectors

    vector_visible = DDCProperty(False, docstring="Whether to show vector plot")
    vx_att = DDSCProperty(docstring="The attribute to use for the x vector arrow")
    vy_att = DDSCProperty(docstring="The attribute to use for the y vector arrow")
    vector_arrowhead = DDCProperty(False, docstring="Whether to show vector arrow")
    vector_mode = DDSCProperty(default_index=0, docstring="Whether to plot the vectors in cartesian or polar mode")
    vector_origin = DDSCProperty(default_index=1, docstring="Whether to place the vector so that the origin is at the tail, middle, or tip")
    vector_scaling = DDCProperty(1, docstring="The relative scaling of the arrow length")

    def __init__(self, viewer_state=None, layer=None, **kwargs):

        super(ScatterLayerState, self).__init__(viewer_state=viewer_state, layer=layer)

        self.limits_cache = {}

        self.cmap_lim_helper = StateAttributeLimitsHelper(self, attribute='cmap_att',
                                                          lower='cmap_vmin', upper='cmap_vmax',
                                                          limits_cache=self.limits_cache)

        self.size_lim_helper = StateAttributeLimitsHelper(self, attribute='size_att',
                                                          lower='size_vmin', upper='size_vmax',
                                                          limits_cache=self.limits_cache)

        self.cmap_att_helper = ComponentIDComboHelper(self, 'cmap_att',
                                                      numeric=True, datetime=False, categorical=False)

        self.size_att_helper = ComponentIDComboHelper(self, 'size_att',
                                                      numeric=True, datetime=False, categorical=False)

        self.xerr_att_helper = ComponentIDComboHelper(self, 'xerr_att',
                                                      numeric=True, datetime=False, categorical=False)

        self.yerr_att_helper = ComponentIDComboHelper(self, 'yerr_att',
                                                      numeric=True, datetime=False, categorical=False)

        self.vx_att_helper = ComponentIDComboHelper(self, 'vx_att',
                                                    numeric=True, datetime=False, categorical=False)

        self.vy_att_helper = ComponentIDComboHelper(self, 'vy_att',
                                                    numeric=True, datetime=False, categorical=False)

        self.points_mode_helper = ComboHelper(self, 'points_mode')

        points_mode_display = {'auto': 'Density map or markers (auto)',
                               'markers': 'Markers',
                               'density': 'Density map'}

        ScatterLayerState.points_mode.set_choices(self, ['auto', 'markers', 'density'])
        ScatterLayerState.points_mode.set_display_func(self, points_mode_display.get)

        self.add_callback('points_mode', self._update_density_map_mode)
        self.add_callback('density_map', self._on_density_map_change, priority=10000)

        ScatterLayerState.cmap_mode.set_choices(self, ['Fixed', 'Linear'])
        ScatterLayerState.size_mode.set_choices(self, ['Fixed', 'Linear'])

        linestyle_display = {'solid': '–––––––',
                             'dashed': '– – – – –',
                             'dotted': '· · · · · · · ·',
                             'dashdot': '– · – · – ·'}

        ScatterLayerState.linestyle.set_choices(self, ['solid', 'dashed', 'dotted', 'dashdot'])
        ScatterLayerState.linestyle.set_display_func(self, linestyle_display.get)

        ScatterLayerState.vector_mode.set_choices(self, ['Cartesian', 'Polar'])

        vector_origin_display = {'tail': 'Tail of vector',
                                 'middle': 'Middle of vector',
                                 'tip': 'Tip of vector'}

        ScatterLayerState.vector_origin.set_choices(self, ['tail', 'middle', 'tip'])
        ScatterLayerState.vector_origin.set_display_func(self, vector_origin_display.get)

        stretch_display = {'linear': 'Linear',
                           'sqrt': 'Square Root',
                           'arcsinh': 'Arcsinh',
                           'log': 'Logarithmic'}

        ScatterLayerState.stretch.set_choices(self, ['linear', 'sqrt', 'arcsinh', 'log'])
        ScatterLayerState.stretch.set_display_func(self, stretch_display.get)

        if self.viewer_state is not None:
            self.viewer_state.add_callback('x_att', self._on_xy_change, priority=10000)
            self.viewer_state.add_callback('y_att', self._on_xy_change, priority=10000)
            if hasattr(self.viewer_state, 'plot_mode'):
                self.viewer_state.add_callback('plot_mode', self._update_points_mode, priority=10000)
            self._on_xy_change()
            self._update_points_mode()

        self.add_callback('layer', self._on_layer_change)
        if layer is not None:
            self._on_layer_change()

        self.cmap = colormaps.members[0][1]
        self.add_callback('cmap_att', self._check_for_preferred_cmap)

        self.size = self.layer.style.markersize

        self._sync_size = keep_in_sync(self, 'size', self.layer.style, 'markersize')

        self.update_from_dict(kwargs)

    def _check_for_preferred_cmap(self, *args):
        if isinstance(self.layer, BaseData):
            layer = self.layer
        else:
            layer = self.layer.data
        actual_component = layer.get_component(self.cmap_att)
        if getattr(actual_component, 'preferred_cmap', False):
            self.cmap = actual_component.preferred_cmap

    def _update_points_mode(self, *args):
        if getattr(self.viewer_state, 'using_polar', False) or getattr(self.viewer_state, 'using_full_sphere', False):
            self.points_mode_helper.choices = ['markers']
            self.points_mode_helper.select = 'markers'
        else:
            self.points_mode_helper.choices = ['auto', 'markers', 'density']

    def _on_xy_change(self, *event):

        if self.viewer_state.x_att is None or self.viewer_state.y_att is None:
            return

        if isinstance(self.layer, BaseData):
            layer = self.layer
        else:
            layer = self.layer.data

        try:
            x_datetime = layer.get_kind(self.viewer_state.x_att) == 'datetime'
        except IncompatibleAttribute:
            x_datetime = False

        try:
            y_datetime = layer.get_kind(self.viewer_state.y_att) == 'datetime'
        except IncompatibleAttribute:
            y_datetime = False

        with delay_callback(self, 'xerr_visible', 'yerr_visible', 'vector_visible'):
            if x_datetime:
                self.xerr_visible = False
            if y_datetime:
                self.yerr_visible = False
            if x_datetime or y_datetime:
                self.vector_visible = False

    def _on_layer_change(self, layer=None):

        with delay_callback(self, 'cmap_vmin', 'cmap_vmax', 'size_vmin', 'size_vmax', 'density_map'):

            self._update_density_map_mode()

            if self.layer is None:
                self.cmap_att_helper.set_multiple_data([])
                self.size_att_helper.set_multiple_data([])
            else:
                self.cmap_att_helper.set_multiple_data([self.layer])
                self.size_att_helper.set_multiple_data([self.layer])

            if self.layer is None:
                self.xerr_att_helper.set_multiple_data([])
                self.yerr_att_helper.set_multiple_data([])
            else:
                self.xerr_att_helper.set_multiple_data([self.layer])
                self.yerr_att_helper.set_multiple_data([self.layer])

            if self.layer is None:
                self.vx_att_helper.set_multiple_data([])
                self.vy_att_helper.set_multiple_data([])
            else:
                self.vx_att_helper.set_multiple_data([self.layer])
                self.vy_att_helper.set_multiple_data([self.layer])

    def _update_density_map_mode(self, *args):
        if self.points_mode == 'auto':
            if self.layer.size > 100000:
                self.density_map = True
            else:
                self.density_map = False
        elif self.points_mode == 'density':
            self.density_map = True
        else:
            self.density_map = False

    def _on_density_map_change(self, *args):
        # If the density map mode is used, we should disable the lines/errors/vectors
        if self.density_map:
            with delay_callback(self,
                                'line_visible', 'xerr_visible',
                                'yerr_visible', 'vector_visible'):
                if self.line_visible:
                    self.line_visible = False
                if self.xerr_visible:
                    self.xerr_visible = False
                if self.yerr_visible:
                    self.yerr_visible = False
                if self.vector_visible:
                    self.vector_visible = False

    def flip_cmap(self):
        """
        Flip the cmap_vmin/cmap_vmax limits.
        """
        self.cmap_lim_helper.flip_limits()

    def flip_size(self):
        """
        Flip the size_vmin/size_vmax limits.
        """
        self.size_lim_helper.flip_limits()

    @property
    def cmap_name(self):
        return colormaps.name_from_cmap(self.cmap)

    def compute_density_map(self, bins=None, range=None):

        if not self.markers_visible or not self.density_map:
            return np.zeros(bins)

        if isinstance(self.layer, Subset):
            data = self.layer.data
            subset_state = self.layer.subset_state
        else:
            data = self.layer
            subset_state = None

        count = data.compute_histogram([self.viewer_state.y_att, self.viewer_state.x_att],
                                        subset_state=subset_state, bins=bins,
                                        log=(self.viewer_state.y_log, self.viewer_state.x_log),
                                        range=range)

        if self.cmap_mode == 'Fixed':
            return count
        else:
            total = data.compute_histogram([self.viewer_state.y_att, self.viewer_state.x_att],
                                            subset_state=subset_state, bins=bins,
                                            weights=self.cmap_att,
                                            log=(self.viewer_state.y_log, self.viewer_state.x_log),
                                            range=range)
            return total / count

    @classmethod
    def __setgluestate__(cls, rec, context):
        # Patch for glue files produced with glue v0.11
        if 'style' in rec['values']:
            style = context.object(rec['values'].pop('style'))
            if style == 'Scatter':
                rec['values']['markers_visible'] = True
                rec['values']['line_visible'] = False
            elif style == 'Line':
                rec['values']['markers_visible'] = False
                rec['values']['line_visible'] = True
        return super(ScatterLayerState, cls).__setgluestate__(rec, context)


class ScatterRegionLayerState(MatplotlibLayerState):
    """
    A state class that includes all the attributes for layers in a scatter region layer.
    """
    # Color

    cmap_mode = DDSCProperty(docstring="Whether to use color to encode an attribute")
    cmap_att = DDSCProperty(docstring="The attribute to use for the color")
    cmap_vmin = DDCProperty(docstring="The lower level for the colormap")
    cmap_vmax = DDCProperty(docstring="The upper level for the colormap")
    cmap = DDCProperty(docstring="The colormap to use (when in colormap mode)")

    fill = DDCProperty(True, docstring="Whether to fill the regions")

    def __init__(self, viewer_state=None, layer=None, **kwargs):

        super().__init__(viewer_state=viewer_state, layer=layer)
        self.limits_cache = {}

        self.cmap_lim_helper = StateAttributeLimitsHelper(self, attribute='cmap_att',
                                                          lower='cmap_vmin', upper='cmap_vmax',
                                                          limits_cache=self.limits_cache)
        self.cmap_att_helper = ComponentIDComboHelper(self, 'cmap_att',
                                                      numeric=True, datetime=False,
                                                      categorical=True)

        ScatterRegionLayerState.cmap_mode.set_choices(self, ['Fixed', 'Linear'])

        if self.viewer_state is not None:
            self.viewer_state.add_callback('x_att', self._on_xy_change, priority=10000)
            self.viewer_state.add_callback('y_att', self._on_xy_change, priority=10000)
            self._on_xy_change()

        self.add_callback('layer', self._on_layer_change)
        if layer is not None:
            self._on_layer_change()

        self.cmap = colormaps.members[0][1]
<<<<<<< HEAD
        self.add_callback('cmap_att', self._check_for_preferred_cmap)

        self.update_from_dict(kwargs)

    def _check_for_preferred_cmap(self, *args):
        if isinstance(self.layer, BaseData):
            layer = self.layer
        else:
            layer = self.layer.data
        actual_component = layer.get_component(self.cmap_att)
        if getattr(actual_component, 'preferred_cmap', False):
            self.cmap = actual_component.preferred_cmap

    def _on_layer_change(self, layer=None):

=======

        self.update_from_dict(kwargs)

    def _on_layer_change(self, layer=None):

        print("Got an _on_layer_change message...")
>>>>>>> 5dcf56c5
        with delay_callback(self, 'cmap_vmin', 'cmap_vmax'):

            if self.layer is None:
                self.cmap_att_helper.set_multiple_data([])
            else:
                self.cmap_att_helper.set_multiple_data([self.layer])

    def _on_xy_change(self, *event):

        if self.viewer_state.x_att is None or self.viewer_state.y_att is None:
            return

        if isinstance(self.layer, BaseData):
            layer = self.layer
        else:
            layer = self.layer.data

    def flip_cmap(self):
        """
        Flip the cmap_vmin/cmap_vmax limits.
        """
        self.cmap_lim_helper.flip_limits()

    @property
    def cmap_name(self):
        return colormaps.name_from_cmap(self.cmap)<|MERGE_RESOLUTION|>--- conflicted
+++ resolved
@@ -548,9 +548,7 @@
             self._on_layer_change()
 
         self.cmap = colormaps.members[0][1]
-<<<<<<< HEAD
         self.add_callback('cmap_att', self._check_for_preferred_cmap)
-
         self.update_from_dict(kwargs)
 
     def _check_for_preferred_cmap(self, *args):
@@ -563,15 +561,6 @@
             self.cmap = actual_component.preferred_cmap
 
     def _on_layer_change(self, layer=None):
-
-=======
-
-        self.update_from_dict(kwargs)
-
-    def _on_layer_change(self, layer=None):
-
-        print("Got an _on_layer_change message...")
->>>>>>> 5dcf56c5
         with delay_callback(self, 'cmap_vmin', 'cmap_vmax'):
 
             if self.layer is None:
