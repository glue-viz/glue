from __future__ import absolute_import, division, print_function

from qtpy.QtCore import Qt
from qtpy import QtWidgets
from glue.utils.qt import QMessageBoxPatched as QMessageBox, set_cursor_cm

__all__ = ['data_wizard', 'GlueDataDialog']


def data_wizard():
    """ QT Dialog to load a file into a new data object

    Returns:
       A list of new data objects. Returns an empty list if
       selection is canceled.
    """
    def report_error(error, factory, curfile):
        import traceback
        retry = QMessageBox.Retry
        cancel = QMessageBox.Cancel
        buttons = retry | cancel
        detail = traceback.format_exc()
        msg = "\n".join(["Could not load %s (wrong load method?)" % curfile,
                         "File load method: %s" % factory.label])
        detail = "\n\n".join(["Error message: %s" % error, detail])
        mb = QMessageBox(QMessageBox.Critical, "Data Load Error", msg)
        mb.setDetailedText(detail)
        mb.setDefaultButton(cancel)
        mb.setStandardButtons(buttons)
        ok = mb.exec_()
        return ok == retry

    while True:
        gdd = GlueDataDialog()
        try:
            result = gdd.load_data()
            break
        except Exception as e:
            decision = report_error(e, gdd.factory(), gdd._curfile)
            if not decision:
                return []
    return result


class GlueDataDialog(object):

    def __init__(self, parent=None):
        self._fd = QtWidgets.QFileDialog(parent)
        from glue.config import data_factory
        self.filters = [(f, self._filter(f))
                        for f in data_factory.members if not f.deprecated]
        self.setNameFilter()
        self._fd.setFileMode(QtWidgets.QFileDialog.ExistingFiles)
        self._curfile = ''
        try:
            self._fd.setOption(
                QtWidgets.QFileDialog.Option.HideNameFilterDetails, True)
        except AttributeError:  # HideNameFilterDetails not present
            pass

    def factory(self):
        fltr = self._fd.selectedNameFilter()
        for k, v in self.filters:
            if v.startswith(fltr):
                return k

    def setNameFilter(self):
        fltr = ";;".join([flt for fac, flt in self.filters])
        self._fd.setNameFilter(fltr)

    def _filter(self, factory):
        return "%s (*)" % factory.label

    def paths(self):
        """
        Return all selected paths, as a list of unicode strings
        """
        return self._fd.selectedFiles()

    def _get_paths_and_factory(self):
        """Show dialog to get a file path and data factory

        :rtype: tuple of (list-of-strings, func)
                giving the path and data factory.
                returns ([], None) if user cancels dialog
        """
        result = self._fd.exec_()
        if result == QtWidgets.QDialog.Rejected:
            return [], None
        # path = list(map(str, self.paths()))  # cast out of unicode
        path = list(self.paths())
        factory = self.factory()
        return path, factory

    def load_data(self):
        """Highest level method to interactively load a data set.

        :rtype: A list of constructed data objects
        """
        from glue.core.data_factories import data_label, load_data
        paths, fac = self._get_paths_and_factory()
        result = []

<<<<<<< HEAD
        for path in paths:
            self._curfile = path
            d = load_data(path, factory=fac.function)
            if not isinstance(d, list):
                d.label = data_label(path)
                d = [d]
            result.extend(d)
=======
        with set_cursor_cm(Qt.WaitCursor):
            for path in paths:
                d = load_data(path, factory=fac.function)
                if not isinstance(d, list):
                    d.label = data_label(path)
                    d = [d]
                result.extend(d)
>>>>>>> 9863a5b7

        return result<|MERGE_RESOLUTION|>--- conflicted
+++ resolved
@@ -101,22 +101,13 @@
         paths, fac = self._get_paths_and_factory()
         result = []
 
-<<<<<<< HEAD
-        for path in paths:
-            self._curfile = path
-            d = load_data(path, factory=fac.function)
-            if not isinstance(d, list):
-                d.label = data_label(path)
-                d = [d]
-            result.extend(d)
-=======
         with set_cursor_cm(Qt.WaitCursor):
             for path in paths:
+                self._curfile = path
                 d = load_data(path, factory=fac.function)
                 if not isinstance(d, list):
                     d.label = data_label(path)
                     d = [d]
                 result.extend(d)
->>>>>>> 9863a5b7
 
         return result