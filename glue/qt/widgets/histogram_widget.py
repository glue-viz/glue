from functools import partial

import numpy as np

from PyQt4 import QtGui

from ...core import message as msg
from ...clients.histogram_client import HistogramClient
from ..ui.histogramwidget import Ui_HistogramWidget
from ..glue_toolbar import GlueToolbar
from ..mouse_mode import RectangleMode
from .data_viewer import DataViewer
from .mpl_widget import MplWidget

WARN_SLOW = 10000000


class HistogramWidget(DataViewer):
    LABEL = "Histogram"

    def __init__(self, data, parent=None):
        super(HistogramWidget, self).__init__(self, parent)

        self.central_widget = MplWidget()
        self.setCentralWidget(self.central_widget)
        self.option_widget = QtGui.QWidget()
        self.ui = Ui_HistogramWidget()
        self.ui.setupUi(self.option_widget)
        self._tweak_geometry()
        self.client = HistogramClient(data,
<<<<<<< HEAD
                                      self.central_widget.canvas.fig,
                                      artist_container=self._container)

        self.ui.xmin.setValidator(QtGui.QDoubleValidator())
        self.ui.xmax.setValidator(QtGui.QDoubleValidator())
=======
                                      self.ui.mplWidget.canvas.fig,
                                      artist_container=container)
        self.ui.artist_view.setModel(container.model)
        validator = QtGui.QDoubleValidator(None)
        validator.setDecimals(7)
        self.ui.xmin.setValidator(validator)
        self.ui.xmax.setValidator(validator)
>>>>>>> fdd22837
        lo, hi = self.client.xlimits
        self.ui.xmin.setText(str(lo))
        self.ui.xmax.setText(str(hi))
        self.make_toolbar()
        self._connect()
        self._data = data

    def _tweak_geometry(self):
        self.central_widget.resize(600, 400)
        self.resize(self.central_widget.size())

    def _connect(self):
        ui = self.ui
        cl = self.client
        ui.attributeCombo.currentIndexChanged.connect(
            self._set_attribute_from_combo)
        ui.attributeCombo.currentIndexChanged.connect(
            self._update_minmax_labels)
        ui.binSpinBox.valueChanged.connect(partial(setattr, cl, 'nbins'))
        ui.normalized_box.toggled.connect(partial(setattr, cl, 'normed'))
        ui.autoscale_box.toggled.connect(partial(setattr, cl, 'autoscale'))
        ui.cumulative_box.toggled.connect(partial(setattr, cl, 'cumulative'))
        ui.xlog_box.toggled.connect(partial(setattr, cl, 'xlog'))
        ui.ylog_box.toggled.connect(partial(setattr, cl, 'ylog'))
        ui.xmin.returnPressed.connect(self._set_limits)
        ui.xmax.returnPressed.connect(self._set_limits)

    def _set_limits(self):
        lo = float(self.ui.xmin.text())
        hi = float(self.ui.xmax.text())
        self.client.xlimits = lo, hi

    def _update_minmax_labels(self):
        lo, hi = self.client.xlimits
        self.ui.xmin.setText(str(lo))
        self.ui.xmax.setText(str(hi))

    def make_toolbar(self):
        result = GlueToolbar(self.central_widget.canvas, self,
                             name='Histogram')
        for mode in self._mouse_modes():
            result.add_mode(mode)
        self.addToolBar(result)
        return result

    def _mouse_modes(self):
        axes = self.client.axes
        rect = RectangleMode(axes, release_callback=self.apply_roi)
        return [rect]

    def apply_roi(self, mode):
        roi = mode.roi()
        self.client.apply_roi(roi)

    def _update_attributes(self):
        combo = self.ui.attributeCombo
        component = self.component

        combo.clear()

        data = [a.layer.data for a in self._container]

        try:
            combo.currentIndexChanged.disconnect()
        except TypeError:
            pass

        for d in data:
            for c in d.visible_components:
                if not np.can_cast(d.dtype(c), np.float):
                    continue
                combo.addItem("%s (%s)" % (c.label, d.label), userData=c)

        combo.currentIndexChanged.connect(self._set_attribute_from_combo)
        combo.currentIndexChanged.connect(self._update_minmax_labels)
        if component is not None:
            self.component = component
        else:
            combo.setCurrentIndex(0)
        self._set_attribute_from_combo()

    @property
    def component(self):
        combo = self.ui.attributeCombo
        index = combo.currentIndex()
        return combo.itemData(index)

    @component.setter
    def component(self, component):
        combo = self.ui.attributeCombo
        #combo.findData doesn't seem to work in PyQt4
        for i in range(combo.count()):
            data = combo.itemData(i)
            if data is component:
                combo.setCurrentIndex(i)
                return
        raise IndexError("Component not present: %s" % component)

    def _set_attribute_from_combo(self):
        self.client.set_component(self.component)
        self._update_window_title()

    def add_data(self, data):
        """ Add data item to combo box.
        If first addition, also update attributes """

        if self.data_present(data):
            return True

        if data.size > WARN_SLOW and not self._confirm_large_data(data):
            return False

        self.client.add_layer(data)
        self._update_attributes()
        self._update_minmax_labels()
        return True

    def add_subset(self, subset):
        pass

    def _remove_data(self, data):
        """ Remove data item from the combo box """
        pass

    def data_present(self, data):
        return data in self._container

    def register_to_hub(self, hub):
        super(HistogramWidget, self).register_to_hub(hub)
        self.client.register_to_hub(hub)

        hub.subscribe(self,
                      msg.DataCollectionDeleteMessage,
                      handler=lambda x: self._remove_data(x.data))

        hub.subscribe(self,
                      msg.DataUpdateMessage,
                      handler=self._update_labels)

    def unregister(self, hub):
        self.client.unregister(hub)
        hub.unsubscribe_all(self)

    def _update_window_title(self):
        c = self.client.component
        if c is not None:
            label = str(c.label)
        else:
            label = 'Histogram'
        self.setWindowTitle(label)

    def _update_labels(self):
        self._update_window_title()
        self._update_attributes()

    def __str__(self):
        return "Histogram Widget"

    def options_widget(self):
        return self.option_widget<|MERGE_RESOLUTION|>--- conflicted
+++ resolved
@@ -28,21 +28,13 @@
         self.ui.setupUi(self.option_widget)
         self._tweak_geometry()
         self.client = HistogramClient(data,
-<<<<<<< HEAD
                                       self.central_widget.canvas.fig,
                                       artist_container=self._container)
 
-        self.ui.xmin.setValidator(QtGui.QDoubleValidator())
-        self.ui.xmax.setValidator(QtGui.QDoubleValidator())
-=======
-                                      self.ui.mplWidget.canvas.fig,
-                                      artist_container=container)
-        self.ui.artist_view.setModel(container.model)
         validator = QtGui.QDoubleValidator(None)
         validator.setDecimals(7)
         self.ui.xmin.setValidator(validator)
         self.ui.xmax.setValidator(validator)
->>>>>>> fdd22837
         lo, hi = self.client.xlimits
         self.ui.xmin.setText(str(lo))
         self.ui.xmax.setText(str(hi))
