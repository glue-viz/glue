--- conflicted
+++ resolved
@@ -776,8 +776,6 @@
     @defer_draw
     def update(self):
         self._update_scatter_region(force=True)
-<<<<<<< HEAD
-=======
         self.redraw()
 
     @defer_draw
@@ -785,5 +783,4 @@
         for limit_helper in [self.state.cmap_lim_helper]:
             if limit_helper.attribute in components_changed:
                 limit_helper.update_values(force=True)
->>>>>>> 5dcf56c5
         self.redraw()