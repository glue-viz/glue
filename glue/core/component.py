import logging

import numpy as np
import pandas as pd

from glue.core.coordinate_helpers import dependent_axes, pixel2world_single_axis
from glue.utils import shape_to_string, coerce_numeric, categorical_ndarray

try:
    import dask.array as da
    DASK_INSTALLED = True
except ImportError:
    DASK_INSTALLED = False

__all__ = ['Component', 'DerivedComponent', 'CategoricalComponent',
           'CoordinateComponent', 'DateTimeComponent', 'ExtendedComponent']


class Component(object):

    """ Stores the actual, numerical information for a particular quantity

    Data objects hold one or more components, accessed via
    ComponentIDs. All Components in a data set must have the same
    shape and number of dimensions

    Parameters
    ----------
    data : :class:`~numpy.ndarray`
        The data to store.
    units : `str`, optional
        Unit label.

    Notes
    -----
    Instead of instantiating Components directly, consider using
    :meth:`Component.autotyped`, which chooses a subclass most appropriate
    for the data type.
    """

    def __init__(self, data, units=None):
        # The physical units of the data
        self.units = units

        # The actual data
        # subclasses may pass non-arrays here as placeholders.
        if isinstance(data, np.ndarray):
            if data.dtype.kind == 'M':
                raise TypeError('DateTimeComponent should be used instead of Component for np.datetime64 arrays')
            data = coerce_numeric(data)
            data.setflags(write=False)  # data is read-only

        self._data = data

    @property
    def units(self):
        return self._units or ''

    @units.setter
    def units(self, value):
        if value is None:
            self._units = None
        else:
            self._units = str(value)

    @property
    def data(self):
        """The underlying :class:`~numpy.ndarray`"""
        return self._data

    @property
    def shape(self):
        """Tuple of array dimensions"""
        return self._data.shape

    @property
    def ndim(self):
        """The number of dimensions"""
        return len(self._data.shape)

    def __getitem__(self, key):
        logging.debug("Using %s to index data of shape %s", key, self.shape)
        return self._data[key]

    @property
    def numeric(self):
        """
        Whether or not the datatype is numeric.
        """
        # We need to be careful here to not just access self.data since that
        # would force the computation of the whole component in the case of
        # derived components, so instead we specifically only get the first
        # element.
        return np.can_cast(self[(0,) * self.ndim].dtype, complex)

    @property
    def categorical(self):
        """
        Whether or not the datatype is categorical.
        """
        return False

    @property
    def datetime(self):
        """
        Whether or not or not the datatype is a date/time
        """
        return False

    @property
    def extended(self):
        """
        Whether or not or not the datatype is extended
        """
        return False

    def __str__(self):
        return "%s with shape %s" % (self.__class__.__name__, shape_to_string(self.shape))

    def jitter(self, method=None):
        raise NotImplementedError

    def to_series(self, **kwargs):
        """ Convert into a pandas.Series object.

        Parameters
        ----------
        **kwargs :
            All kwargs are passed to the Series constructor.
        Returns
        -------
        :class:`pandas.Series`
        """

        return pd.Series(self.data.ravel(), **kwargs)

    @classmethod
    def autotyped(cls, data, units=None):
        """
        Automatically choose between Component and CategoricalComponent,
        based on the input data type.

        Parameters
        ----------
        data : array-like
            The data to pack into a Component.
        units : `str`, optional
            Unit description.

        Returns
        -------
        :class:`Component` (or subclass)
        """

        if DASK_INSTALLED and isinstance(data, da.Array):
            return DaskComponent(data, units=units)

        data = np.asarray(data)

        if np.issubdtype(data.dtype, np.object_):
            return CategoricalComponent(data, units=units)

        if data.dtype.kind == 'M':
            return DateTimeComponent(data)

        n = coerce_numeric(data.ravel()).reshape(data.shape)

        thresh = 0.5
        try:
            use_categorical = np.issubdtype(data.dtype, np.character) and \
                np.isfinite(n).mean() <= thresh
        except TypeError:  # isfinite not supported. non-numeric dtype
            use_categorical = True

        if use_categorical:
            return CategoricalComponent(data, units=units)
        else:
            return Component(n, units=units)


class DerivedComponent(Component):

    """
    A component which derives its data from a function.

    Parameters
    ----------
    data : :class:`~glue.core.data.Data`
        The data object to use for calculation.
    link : :class:`~glue.core.component_link.ComponentLink`
        The link that carries out the function.
    units : `str`, optional
        Unit description.
    """
    def __init__(self, data, link, units=None):
        super(DerivedComponent, self).__init__(data, units=units)
        self._link = link

    def set_parent(self, data):
        """ Reassign the Data object that this DerivedComponent operates on """
        self._data = data

    @property
    def data(self):
        """Return the numerical data as a numpy array"""
        return self._link.compute(self._data)

    @property
    def link(self):
        """Return the component link"""
        return self._link

    def __getitem__(self, key):
        return self._link.compute(self._data, key)


class CoordinateComponent(Component):
    """
    Components associated with pixel or world coordinates

    The numerical values are computed on the fly.
    """

    def __init__(self, data, axis, world=False):
        self.world = world
        self._data = data
        self.axis = axis

    @property
    def data(self):
        return self._calculate()

    @property
    def units(self):
        if self.world:
            return self._data.coords.world_axis_units[self._data.ndim - 1 - self.axis] or ''
        else:
            return ''

    def _calculate(self, view=None):

        if self.world:

            # Calculating the world coordinates can be a bottleneck if we aren't
            # careful, so we need to make sure that if not all dimensions depend
            # on each other, we use smart broadcasting.

            # The unoptimized way to do this for an N-dimensional dataset would
            # be to construct N-dimensional arrays of pixel values for each
            # coordinate. However, if we are computing the coordinates for axis
            # i, and axis i is not dependent on any other axis, then the result
            # will be an N-dimensional array where the same 1D array of
            # coordinates will be repeated over and over.

            # To optimize this, we therefore essentially consider only the
            # dependent dimensions and then broacast the result to the full
            # array size at the very end.

            # view=None actually adds a dimension which is never what we really
            # mean, at least in glue.
            if view is None:
                view = Ellipsis

            # If the view is a tuple or list of arrays, we should actually just
            # convert these straight to world coordinates since the indices
            # of the pixel coordinates are the pixel coordinates themselves.
            if isinstance(view, (tuple, list)) and isinstance(view[0], np.ndarray):
                axis = self._data.ndim - 1 - self.axis
                return pixel2world_single_axis(self._data.coords, *view[::-1],
                                               world_axis=axis)

            # For 1D arrays, slice can be given as a single slice but we need
            # to wrap it in a list to make the following code work correctly,
            # as it is then consistent with higher-dimensional cases.
            if isinstance(view, slice) or np.isscalar(view):
                view = [view]

            # Some views, e.g. with lists of integer arrays, can give arbitrarily
            # complex (copied) subsets of arrays, so in this case we don't do any
            # optimization
            if view is Ellipsis:
                optimize_view = False
            else:
                for v in view:
                    if not np.isscalar(v) and not isinstance(v, slice):
                        optimize_view = False
                        break
                else:
                    optimize_view = True

            pix_coords = []
            dep_coords = dependent_axes(self._data.coords, self.axis)

            final_slice = []
            final_shape = []

            for i in range(self._data.ndim):

                if optimize_view and i < len(view) and np.isscalar(view[i]):
                    final_slice.append(0)
                else:
                    final_slice.append(slice(None))

                # We set up a 1D pixel axis along that dimension.
                pix_coord = np.arange(self._data.shape[i])

                # If a view was specified, we need to take it into account for
                # that axis.
                if optimize_view and i < len(view):
                    pix_coord = pix_coord[view[i]]
                    if not np.isscalar(view[i]):
                        final_shape.append(len(pix_coord))
                else:
                    final_shape.append(self._data.shape[i])

                if i not in dep_coords:
                    # The axis is not dependent on this instance's axis, so we
                    # just compute the values once and broadcast along this
                    # dimension later.
                    pix_coord = 0

                pix_coords.append(pix_coord)

            # We build the list of N arrays, one for each pixel coordinate
            pix_coords = np.meshgrid(*pix_coords, indexing='ij', copy=False)

            # Finally we convert these to world coordinates
            axis = self._data.ndim - 1 - self.axis
            world_coords = pixel2world_single_axis(self._data.coords,
                                                   *pix_coords[::-1],
                                                   world_axis=axis)

            # We get rid of any dimension for which using the view should get
            # rid of that dimension.
            if optimize_view:
                world_coords = world_coords[tuple(final_slice)]

            # We then broadcast the final array back to what it should be
            world_coords = np.broadcast_to(world_coords, tuple(final_shape))

            # We apply the view if we weren't able to optimize before
            if optimize_view:
                return world_coords
            else:
                return world_coords[view]

        else:

            slices = [slice(0, s, 1) for s in self.shape]
            grids = np.broadcast_arrays(*np.ogrid[slices])
            if view is not None:
                grids = [g[view] for g in grids]
            return grids[self.axis]

    @property
    def shape(self):
        """Tuple of array dimensions."""
        return self._data.shape

    @property
    def ndim(self):
        """Number of dimensions"""
        return len(self._data.shape)

    def __getitem__(self, key):
        return self._calculate(key)

    def __lt__(self, other):
        if self.world == other.world:
            return self.axis < other.axis
        return self.world

    def __gluestate__(self, context):
        return dict(axis=self.axis, world=self.world)

    @classmethod
    def __setgluestate__(cls, rec, context):
        return cls(None, rec['axis'], rec['world'])

    @property
    def numeric(self):
        return True

    @property
    def categorical(self):
        return False


class CategoricalComponent(Component):

    """
    Container for categorical data.

    Parameters
    ----------
    categorical_data : :class:`~numpy.ndarray`
        The underlying array.
    categories : `iterable`, optional
        List of unique values in the data.
    jitter : `str`, optional
         Strategy for jittering the data.
    units : `str`, optional
        Unit description.
    """

    def __init__(self, categorical_data, categories=None, jitter=None, units=None):
        # TOOD: deal with custom categories

        super(CategoricalComponent, self).__init__(None, units)

        self._data = categorical_ndarray(categorical_data, copy=False, categories=categories)

        if self._data.ndim < 1:
            raise ValueError("Categorical Data must be at least 1-dimensional")

        self.jitter(method=jitter)

    @property
    def codes(self):
        """
        The index of the category for each value in the array.
        """
        return self._data.codes

    @property
    def labels(self):
        """
        The original categorical data.
        """
        return self._data.view(np.ndarray)

    @property
    def categories(self):
        """
        The categories.
        """
        return self._data.categories

    @property
    def data(self):
        return self._data

    @property
    def numeric(self):
        return False

    @property
    def categorical(self):
        return True

    def jitter(self, method=None):
        """
        Jitter the codes so the density of points can be easily seen in a
        scatter plot for example.

        Parameters
        ----------
        method : {None, 'uniform'}
            If `None`, no jittering is done (or any jittering is undone).
            If ``'uniform'``, the codes are randomized by a uniformly
            distributed random variable.
        """
        self._data.jitter(method=method)
        self.jitter_method = method

    def to_series(self, **kwargs):
        """
        Convert into a pandas.Series object.

        This will be converted as a dtype=np.object!

        Parameters
        ----------
        **kwargs :
            All kwargs are passed to the Series constructor.

        Returns
        -------
        :class:`pandas.Series`
        """

        return pd.Series(self.labels, dtype=object, **kwargs)


class ExtendedComponent(Component):
    """
    Container for data that describes an extent, region, or range

    This component can be used when a dataset describes regions, perhaps
    with information about those regions, and it does not make sense to
    convert all those regions to glue subsets.

    Data loaders are required to know how to provide these extended regions
    as lists of Shapely objects and explicitly create these components.
    If a tabular dataset provides e.g. a range over another component or a
    circular region then an ExtendedComponent needs to be explicitly created
    from these definitions.

    A circular region can be represented as:

        >>> circle = shapely.Point(x, y).buffer(rad)

    This provides a polygon approximation of a circle, which can be made more
    exact by providing quad_segs to buffer (default is 16, provide >16 for more
    precision).

    A range in one dimension can be represented as:

        >>> range = shapely.LineString([[x0,0],[x1,0]])

    This is a bit of an odd representation, since we are forced to specify a y
    coordinate for this line. We adopt a convention of y == 0 but this should
    not be required. For something like a very large number of ranges over the
    gene (e.g. genes) this might be more expensive a representation than
    we need or want.

    Data Viewers can choose to implement custom Layer Artists for Data objects
    with extended components. Since we need to create a LayerArtist when we add
    the data, this requires a Data Viewer to know whether it is displaying the
    ExtendedComponent when the Data is added.

    NOTE that this implementation does not support regions in more than
    two dimensions. (Shapely has partial support for 3D shapes, but not more).

    Geopandas plots Shapely objects in a somewhat optimized way
    https://github.com/geopandas/geopandas/blob/00e3748c987f5b9a14b5df5233421710811d75bf/geopandas/plotting.py#L323
    Matplotlib has some notes on performance increases:
    https://matplotlib.org/stable/users/explain/performance.html

    How to draw ellipses using Shapely
    https://stackoverflow.com/questions/13105915/draw-an-ellipse-using-shapely

    Parameters
    ----------
    data : :class:`~shapely.Geometry`
        The underlying array of Shapely geometries
    parent_components: `list`
        The list of regular components over which the Shapely geometries extend
    units : `str`, optional
        Unit description.
    """

    def __init__(self, data, parent_component_ids=[], units=None):
        import shapely
        # Is this expensive for large data sets?
        if not all(isinstance(x, shapely.Geometry) for x in data):
            raise TypeError(
                "Input data for a ExtendedComponent should a list of shapely.Geometry objects"
            )
        if len(parent_component_ids) == 2:
            self.parent_component_id_x = parent_component_ids[0]
            self.parent_component_id_y = parent_component_ids[1]
        elif len(parent_component_ids) == 1:
            self.parent_component_id_x = parent_component_ids[0]
            self.parent_component_id_y = None
        self.units = units
        self._data = data

    @property
    def extended(self):
        return True

    @property
    def numeric(self):
        return False

    @property
    def datetime(self):
        return False

    @property
    def categorical(self):
        return False


class DateTimeComponent(Component):
    """
    A component representing a date/time.

    Parameters
    ----------
    data : :class:`~numpy.ndarray`
        The data to store, with `~numpy.datetime64` dtype
    """

    def __init__(self, data, units=None):

        self.units = units

        if not isinstance(data, np.ndarray) or data.dtype.kind != 'M':
            raise TypeError("DateTimeComponent should be initialized with a datetim64 Numpy array")

        self._data = data

    @property
    def numeric(self):
        return True

    @property
    def datetime(self):
        return True


class DaskComponent(Component):
    """
    A data component powered by a dask array.
    """

    def __init__(self, data, units=None):
        self._data = data
        self.units = units

    @property
    def units(self):
        return self._units or ''

    @units.setter
    def units(self, value):
        if value is None:
            self._units = None
        else:
            self._units = str(value)

    @property
    def data(self):
        return self._data

    @property
    def shape(self):
        return self._data.shape

    @property
    def ndim(self):
        return len(self._data.shape)

    def __getitem__(self, key):
<<<<<<< HEAD
        return np.asarray(self._data[key].compute())
=======
        return np.array(self._data[key].compute())
>>>>>>> 98f40887

    @property
    def numeric(self):
        return True

    @property
    def categorical(self):
        return False

    @property
    def datetime(self):
        return False<|MERGE_RESOLUTION|>--- conflicted
+++ resolved
@@ -634,11 +634,7 @@
         return len(self._data.shape)
 
     def __getitem__(self, key):
-<<<<<<< HEAD
         return np.asarray(self._data[key].compute())
-=======
-        return np.array(self._data[key].compute())
->>>>>>> 98f40887
 
     @property
     def numeric(self):
