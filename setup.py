--- conflicted
+++ resolved
@@ -163,12 +163,7 @@
 
 setup(name='Glue',
       version='0.1.0',
-<<<<<<< HEAD
-      packages=['glue', 'glue.external', 'glue.qt', 'glue.core',
-                'glue.qt.widgets',
-=======
       packages=['glue', 'glue.external', 'glue.qt', 'glue.core', 'glue.qt.widgets',
->>>>>>> 94ae04df
                 'glue.qt.ui', 'glue.clients', 'glue.tests', 'glue.core.tests',
                 'glue.clients.tests', 'glue.qt.tests',
                 'glue.qt.widgets.tests'],
